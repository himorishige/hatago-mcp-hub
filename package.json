--- conflicted
+++ resolved
@@ -15,14 +15,8 @@
     "test:forks": "pnpm -r --filter @himorishige/hatago-* run test:forks",
     "serve:http": "pnpm -C packages/mcp-hub serve:http",
     "serve:stdio": "pnpm -C packages/mcp-hub serve:stdio",
-<<<<<<< HEAD
-    "bench:empty": "node bench/stdio-compare.mjs --config bench/configs/hatago-empty.config.json --npm 0.0.10 --iters 200",
-    "bench:fixture": "node bench/stdio-compare.mjs --config bench/configs/hatago-fixture.config.json --npm 0.0.10 --iters 200",
-    "codemod:legacy": "node scripts/codemod/legacy-imports.mjs ."
-=======
     "bench:empty": "node bench/stdio-compare.mjs --config bench/configs/hatago-empty.config.json --npm 0.0.11 --iters 200",
     "bench:fixture": "node bench/stdio-compare.mjs --config bench/configs/hatago-fixture.config.json --npm 0.0.11 --iters 200"
->>>>>>> e073d5fc
   },
   "devDependencies": {
     "@eslint/js": "^9.34.0",
